--- conflicted
+++ resolved
@@ -274,17 +274,13 @@
     })
   );
 
-<<<<<<< HEAD
-  const dataSlice = createMemo<T[]>(() => {
+  const dataSlice = createMemo(() => {
     const count = props.data.length;
     untrack(() => {
       if (count !== store.$getItemsLength()) {
         store.$update(ACTION_ITEMS_LENGTH_CHANGE, [count, props.shift]);
       }
     });
-=======
-  const dataSlice = createMemo(() => {
->>>>>>> cf5748f2
     const [start, end] = range();
     const items = end >= 0 ? props.data.slice(start, end + 1) : [];
     const indexes = items.map((_, index) => start + index);
