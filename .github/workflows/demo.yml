--- conflicted
+++ resolved
@@ -14,13 +14,8 @@
     permissions:
       contents: write
     steps:
-<<<<<<< HEAD
       - uses: actions/checkout@v5
-      - uses: actions/setup-node@v4
-=======
-      - uses: actions/checkout@v4
       - uses: actions/setup-node@v5
->>>>>>> 28ecb8c8
         with:
           node-version: "lts/*"
           cache: "npm"
