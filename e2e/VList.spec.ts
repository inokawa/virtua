--- conflicted
+++ resolved
@@ -1,4 +1,4 @@
-import { test, expect, ElementHandle, Locator } from "@playwright/test";
+import { test, expect } from "@playwright/test";
 import {
   storyUrl,
   getFirstItem,
@@ -23,33 +23,6 @@
   listenScrollCount,
 } from "./utils";
 
-<<<<<<< HEAD
-=======
-const listenScrollCount = (
-  component: Locator,
-  timeout = 2000
-): Promise<number> => {
-  return component.evaluate((c, t) => {
-    let timer: null | ReturnType<typeof setTimeout> = null;
-    let called = 0;
-
-    return new Promise<number>((resolve) => {
-      const cb = () => {
-        called++;
-        if (timer !== null) {
-          clearTimeout(timer);
-        }
-        timer = setTimeout(() => {
-          c.removeEventListener("scroll", cb);
-          resolve(called);
-        }, t);
-      };
-      c.addEventListener("scroll", cb);
-    });
-  }, timeout);
-};
-
->>>>>>> 1016af70
 test.describe("smoke", () => {
   test("vertically scrollable", async ({ page }) => {
     await page.goto(storyUrl("basics-vlist--default"));
