<<<<<<< HEAD
import { expect } from "@playwright/test";
import type { Locator, Page } from "@playwright/test";
=======
import { type Locator, type Page, expect } from "@playwright/test";
>>>>>>> efb15343

export const storyUrl = (id: `${string}-${string}--${string}`) =>
  `http://localhost:6006/iframe.html?id=${id}&viewMode=story`;

export const setRTL = async (page: Page) => {
  await page.evaluate(() => {
    document.documentElement.dir = "rtl";
  });
};

declare const scrollableSymbol: unique symbol;
type ScrollableLocator = Locator & { [scrollableSymbol]: never };

export const getScrollable = async (page: Page): Promise<ScrollableLocator> => {
  const locator = page.locator(
    '*[style*="overflow-y: auto"],*[style*="overflow-y:auto"],*[style*="overflow-x: auto"],*[style*="overflow-x:auto"],*[style*="overflow: auto"],*[style*="overflow:auto"]'
  );
  await locator.waitFor();
  return locator as ScrollableLocator;
};

export const getVirtualizer = async (page: Page) => {
  const locator = page.locator('*[style*="flex: 0 0 auto"]');
  await locator.waitFor();
  return locator;
};

export const getItems = (locator: Locator) => {
  return locator.locator('*[style*="top"],*[style*="left"]');
};

export const expectInRange = (
  value: number,
  { max, min }: { min: number; max: number }
) => {
  // sometimes it may not be 0 because of sub pixel value
  expect(value).toBeGreaterThanOrEqual(min);
  expect(value).toBeLessThanOrEqual(max);
};

export const approxymate = (v: number): number => Math.round(v / 100) * 100;

export const clearTimer = async (page: Page) => {
  await page.evaluate(() => {
    // stop all timer
    for (let i = 1; i < 65536; i++) {
      clearTimeout(i);
    }
  });
};

export const windowTop = async (child: Locator) => {
  return (await child.boundingBox())!.y;
};

export const windowBottom = async (child: Locator) => {
  const rect = (await child.boundingBox())!;

  return (
    rect.y +
    rect.height -
    (0 + (await child.evaluate(() => window.innerHeight)))
  );
};

export const relativeTop = async (parent: Locator, child: Locator) => {
  const p = (await parent.boundingBox())!.y;
  const c = (await child.boundingBox())!.y;
  return c - p;
};

export const relativeLeft = async (parent: Locator, child: Locator) => {
  const p = (await parent.boundingBox())!.x;
  const c = (await child.boundingBox())!.x;
  return c - p;
};

export const relativeBottom = async (parent: Locator, child: Locator) => {
  const { y: pY, height: pHeight } = (await parent.boundingBox())!;
  const { y: cY, height: cHeight } = (await child.boundingBox())!;
  return pY + pHeight - (cY + cHeight);
};

export const relativeRight = async (parent: Locator, child: Locator) => {
  const { x: pX, width: pWidth } = (await parent.boundingBox())!;
  const { x: cX, width: cWidth } = (await child.boundingBox())!;
  return pX + pWidth - (cX + cWidth);
};

export const setDisplayNone = (component: Locator) => {
  return component.evaluate((s) => {
    s.style.display = "none";
  });
};

export const getStyleValue = <T extends keyof CSSStyleDeclaration>(
  locator: Locator,
  key: T
) => {
  return locator.evaluate((e, key) => e.style[key], key);
};

export const getComputedStyleValue = <T extends keyof CSSStyleDeclaration>(
  locator: Locator,
  key: T
) => {
  return locator.evaluate((e, key) => getComputedStyle(e)[key], key);
};

const isPointedLocator = (loc: Locator, x: number, y: number) => {
  return loc.evaluate(
    (e, [x, y]) => {
      const pointed = document.elementFromPoint(x, y);
      return !!pointed && (e === pointed || e.contains(pointed));
    },
    [x, y]
  );
};

export const findFirstVisibleItem = async (scrollable: ScrollableLocator) => {
  const { x, y } = (await scrollable.boundingBox())!;
  const all = await getItems(scrollable).all();
  for (let i = 0; i < all.length; i++) {
    const loc = all[i];
    if (await isPointedLocator(loc, x + 2, y + 2)) {
      return loc;
    }
  }
  throw new Error("locator not found");
};

export const findLastVisibleItem = async (scrollable: ScrollableLocator) => {
  const { x, y, height } = (await scrollable.boundingBox())!;
  const all = await getItems(scrollable).all();
  for (let i = all.length - 1; i >= 0; i--) {
    const loc = all[i];
    if (await isPointedLocator(loc, x + 2, y + height - 2)) {
      return loc;
    }
  }
  throw new Error("locator not found");
};

export const getScrollTop = (scrollable: ScrollableLocator) => {
  return scrollable.evaluate((e) => e.scrollTop);
};

export const getScrollBottom = (scrollable: ScrollableLocator) => {
  return scrollable.evaluate((e) => e.scrollHeight - e.scrollTop);
};

export const getScrollLeft = (scrollable: ScrollableLocator) => {
  return scrollable.evaluate((e) => e.scrollLeft);
};

export const getScrollRight = (scrollable: ScrollableLocator) => {
  return scrollable.evaluate((e) => e.scrollWidth - e.scrollLeft);
};

export const getWindowScrollTop = (page: Page) => {
  return page.evaluate(() => window.scrollY);
};

export const getWindowScrollBottom = (page: Page) => {
  return page.evaluate(() => document.body.scrollHeight - window.scrollY);
};

export const getWindowScrollLeft = (page: Page) => {
  return page.evaluate(() => window.scrollX);
};

export const getWindowScrollRight = (page: Page) => {
  return page.evaluate(() => document.body.scrollWidth - window.scrollX);
};

export const scrollTo = (
  scrollable: ScrollableLocator,
  offset: number,
  key: "Top" | "Left" = "Top"
) => {
  return scrollable.evaluate(
    (e, [offset, key]) => {
      e[key] = offset;
    },
    [offset, `scroll${key}`]
  );
};

export const scrollBy = (scrollable: ScrollableLocator, offset: number) => {
  return scrollable.evaluate((e, offset) => {
    e.scrollTop += offset;
  }, offset);
};

export const windowScrollBy = (page: Page, offset: number) => {
  return page.evaluate((offset) => {
    window.scrollBy(0, offset);
  }, offset);
};

export const scrollToBottom = (
  scrollable: ScrollableLocator
): Promise<void> => {
  return scrollable.evaluate((e) => {
    return new Promise<void>((resolve) => {
      let timer: ReturnType<typeof setTimeout> | null = null;

      const onScroll = () => {
        e.scrollTop = e.scrollHeight;

        if (timer !== null) {
          clearTimeout(timer);
        }
        timer = setTimeout(() => {
          if (e.scrollTop + (e as HTMLElement).offsetHeight >= e.scrollHeight) {
            e.removeEventListener("scroll", onScroll);
            resolve();
          } else {
            onScroll();
          }
        }, 50);
      };
      e.addEventListener("scroll", onScroll);

      onScroll();
    });
  });
};

export const scrollToRight = async (
  scrollable: ScrollableLocator
): Promise<void> => {
  return scrollable.evaluate((e) => {
    return new Promise<void>((resolve) => {
      let timer: ReturnType<typeof setTimeout> | null = null;

      const onScroll = () => {
        e.scrollLeft = e.scrollWidth;

        if (timer !== null) {
          clearTimeout(timer);
        }
        timer = setTimeout(() => {
          if (e.scrollLeft + (e as HTMLElement).offsetWidth >= e.scrollWidth) {
            e.removeEventListener("scroll", onScroll);
            resolve();
          } else {
            onScroll();
          }
        }, 50);
      };
      e.addEventListener("scroll", onScroll);

      onScroll();
    });
  });
};

export const scrollToLeft = async (scrollable: ScrollableLocator) => {
  return scrollable.evaluate((e) => {
    return new Promise<void>((resolve) => {
      let timer: ReturnType<typeof setTimeout> | null = null;

      const onScroll = () => {
        e.scrollLeft = -e.scrollWidth;

        if (timer !== null) {
          clearTimeout(timer);
        }
        timer = setTimeout(() => {
          if (e.scrollLeft - (e as HTMLElement).offsetWidth <= -e.scrollWidth) {
            e.removeEventListener("scroll", onScroll);
            resolve();
          } else {
            onScroll();
          }
        }, 50);
      };
      e.addEventListener("scroll", onScroll);

      onScroll();
    });
  });
};

export const windowScrollToBottom = async (page: Page) => {
  return page.evaluate(() => {
    return new Promise<void>((resolve) => {
      let timer: ReturnType<typeof setTimeout> | null = null;

      const onScroll = () => {
        window.scrollTo(0, document.body.scrollHeight);

        if (timer !== null) {
          clearTimeout(timer);
        }
        timer = setTimeout(() => {
          if (
            window.scrollY + window.innerHeight >=
            document.body.scrollHeight
          ) {
            window.removeEventListener("scroll", onScroll);
            resolve();
          } else {
            onScroll();
          }
        }, 50);
      };
      window.addEventListener("scroll", onScroll);

      onScroll();
    });
  });
};

export const windowScrollToRight = async (page: Page) => {
  return page.evaluate(() => {
    return new Promise<void>((resolve) => {
      let timer: ReturnType<typeof setTimeout> | null = null;

      const onScroll = () => {
        window.scrollTo(document.body.scrollWidth, 0);

        if (timer !== null) {
          clearTimeout(timer);
        }
        timer = setTimeout(() => {
          if (window.scrollX + window.innerWidth >= document.body.scrollWidth) {
            window.removeEventListener("scroll", onScroll);
            resolve();
          } else {
            onScroll();
          }
        }, 50);
      };
      window.addEventListener("scroll", onScroll);

      onScroll();
    });
  });
};

export const windowScrollToLeft = async (page: Page) => {
  return page.evaluate(() => {
    return new Promise<void>((resolve) => {
      let timer: ReturnType<typeof setTimeout> | null = null;

      const onScroll = () => {
        window.scrollTo(-document.body.scrollWidth, 0);

        if (timer !== null) {
          clearTimeout(timer);
        }
        timer = setTimeout(() => {
          if (
            window.scrollX - window.innerWidth <=
            -document.body.scrollWidth
          ) {
            window.removeEventListener("scroll", onScroll);
            resolve();
          } else {
            onScroll();
          }
        }, 50);
      };
      window.addEventListener("scroll", onScroll);

      onScroll();
    });
  });
};

export const scrollWithTouch = (
  scrollable: ScrollableLocator,
  target: {
    fromX: number;
    toX: number;
    fromY: number;
    toY: number;
    momentumScroll?: boolean;
  }
): Promise<void> => {
  return scrollable.evaluate(
    async (
      e,
      { fromX, toX, fromY, toY, momentumScroll: isMomentumScrolling = false }
    ) => {
      const diffY = fromY - toY;
      const diffX = fromX - toX;

      let count = 1;
      const MAX_COUNT = 60;

      const createTouchEvent = (
        name: "touchstart" | "touchmove" | "touchend"
      ): TouchEvent => {
        // const touchObj = new Touch({
        //   identifier: Date.now(),
        //   target: e,
        //   clientX: fromX,
        //   clientY: fromY,
        //   radiusX: 2.5,
        //   radiusY: 2.5,
        //   rotationAngle: 10,
        //   force: 0.5,
        // });
        return new TouchEvent(name, {
          bubbles: true,
          cancelable: true,
          // touches: [touchObj],
          // targetTouches: [],
          // changedTouches: [],
        });
      };

      const touchStart = () => {
        e.dispatchEvent(createTouchEvent("touchstart"));
      };
      const touchEnd = () => {
        e.dispatchEvent(createTouchEvent("touchend"));
      };
      const touchMove = () => {
        setTimeout(() => {
          e.dispatchEvent(createTouchEvent("touchmove"));
          if (count > MAX_COUNT) {
            // NOP
          } else {
            if (diffY) {
              e.scrollTop += diffY / MAX_COUNT;
            }
            if (diffX) {
              e.scrollLeft += diffX / MAX_COUNT;
            }
          }

          count++;
        }, 500 / MAX_COUNT);
      };

      e.addEventListener(
        "touchstart",
        () => {
          touchMove();
        },
        { once: true, passive: true }
      );

      let resolve: () => void;
      let isScrollStarted = false;
      let isScrollEnded = false;
      const onScroll = () => {
        if (isScrollEnded) return;

        if (isMomentumScrolling && !isScrollStarted) {
          touchEnd();
        }
        isScrollStarted = true;

        if (count >= MAX_COUNT) {
          isScrollEnded = true;
          e.removeEventListener("scroll", onScroll);

          if (isMomentumScrolling) {
            resolve();
          } else {
            setTimeout(() => {
              touchEnd();
              resolve();
            }, 500);
          }
        } else {
          touchMove();
        }
      };
      e.addEventListener("scroll", onScroll, { passive: true });

      touchStart();
      return new Promise<void>((r) => (resolve = r));
    },
    target
  );
};

export const listenScrollCount = (
  component: ScrollableLocator,
  timeout = 2000
): Promise<number> => {
  return component.evaluate((c, t) => {
    let timer: null | ReturnType<typeof setTimeout> = null;
    let called = 0;

    return new Promise<number>((resolve) => {
      const cb = () => {
        called++;
        if (timer !== null) {
          clearTimeout(timer);
        }
        timer = setTimeout(() => {
          c.removeEventListener("scroll", cb);
          resolve(called);
        }, t);
      };
      c.addEventListener("scroll", cb);
    });
  }, timeout);
};<|MERGE_RESOLUTION|>--- conflicted
+++ resolved
@@ -1,9 +1,5 @@
-<<<<<<< HEAD
 import { expect } from "@playwright/test";
 import type { Locator, Page } from "@playwright/test";
-=======
-import { type Locator, type Page, expect } from "@playwright/test";
->>>>>>> efb15343
 
 export const storyUrl = (id: `${string}-${string}--${string}`) =>
   `http://localhost:6006/iframe.html?id=${id}&viewMode=story`;
